import numpy as np

from piOED.minimizer.interfaces.minimizer import Minimizer
from piOED.parametric_function_library.interfaces.parametric_function import (
    ParametricFunction,
)
from piOED.statistical_models.interfaces.statistical_model import StatisticalModel


class GaussianNoiseModel(StatisticalModel):
    """Implementation of the statistical model induced by a function with white Gaussian noise
    within the StatisticalModel interface

    We specify a function f and a variance standard deviation sigma.
    The statistical model at some experimental experiment x
    is then given by the normal distribution N(f(x),sigma^2).
    Accordingly, given an experiment x0 consisting of experimental experiment x_1,...,x_n, the corresponding
    statistical model is then given by the multivariate normal distribution with mean vector (f(x))_{x in x0}
    and covariance matrix diagonal matrix with all diagonal entries equal to sigma**2.
    """

    def __init__(
        self,
        function: ParametricFunction,
        lower_bounds_theta: np.ndarray,
        upper_bounds_theta: np.ndarray,
        lower_bounds_x: np.ndarray,
        upper_bounds_x: np.ndarray,
        sigma: float = 1,
    ) -> None:
        """

        Parameters
        ----------
        function : ParametricFunction
            Parametric function parametrized by theta.
        sigma : float
            Standard deviation of the underlying white noise in each component (default is 1)
        """
        self._function = function
        self._var = sigma**2
        self._lower_bounds_theta = lower_bounds_theta
        self._upper_bounds_theta = upper_bounds_theta
        self._lower_bounds_x = lower_bounds_x
        self._upper_bounds_x = upper_bounds_x

    def __call__(self, x: np.ndarray, theta: np.ndarray) -> np.ndarray:
        return self._function(theta=theta, x=x)

    def random(self, x: np.ndarray, theta: np.ndarray) -> np.ndarray:
        return np.random.normal(
            loc=self._function(theta=theta, x=x), scale=np.sqrt(self._var)
        )

    def calculate_fisher_information(
        self, theta: np.ndarray, i: int, j: int, x0: np.ndarray
    ):
        return (
            1
            / self._var
            * np.dot(
                np.array(
                    [
                        self._function.partial_derivative(
                            theta=theta, x=x_k, parameter_index=i
                        )
                        for x_k in x0
                    ]
                )
                .flatten()
                .T,
                np.array(
                    [
                        self._function.partial_derivative(
                            theta=theta, x=x_k, parameter_index=j
                        )
                        for x_k in x0
                    ]
                ).flatten(),
            )
        )

    def calculate_fisher_information_matrix(
        self, x0: np.ndarray, theta: np.ndarray
    ) -> np.ndarray:
        k = len(theta)
        return np.array(
            [
                [
                    self.calculate_fisher_information(theta=theta, x0=x0, i=i, j=j)
                    for i in range(k)
                ]
                for j in range(k)
            ]
        )

    def calculate_log_likelihood(
<<<<<<< HEAD
            self, theta: np.ndarray, *args  # x0: np.ndarray, y: np.ndarray
    ) -> np.ndarray:
        return np.sum(
            (args[1] - np.array([self._function(theta=theta, x=x) for x in args[0]])) ** 2
=======
        self, x0: np.ndarray, y: np.ndarray, theta: np.ndarray
    ) -> float:
        return -np.sum(
            (y - np.array([self._function(theta=theta, x=x) for x in x0])) ** 2
>>>>>>> f6a0d8bf
        )

    def calculate_likelihood(
        self, x0: np.ndarray, y: np.ndarray, theta: np.ndarray
    ) -> float:
        return np.exp(self.calculate_log_likelihood(theta, x0, y))

    def calculate_partial_derivative_log_likelihood(
        self, x0: np.ndarray, y: np.ndarray, theta: np.ndarray, parameter_index: int
    ) -> np.ndarray:
        return -np.sum(
            (y - np.array([self._function(theta=theta, x=x) for x in x0]))
            * np.array(
                [
                    self._function.partial_derivative(
                        theta=theta, x=x, parameter_index=parameter_index
                    )
                    for x in x0
                ]
            )
        )

    def calculate_maximum_likelihood_estimation(
        self, x0: np.ndarray, y: np.ndarray, minimizer: Minimizer
    ) -> np.ndarray:
        return minimizer(
            function=self.calculate_log_likelihood,
            fcn_args=(x0, y),
            lower_bounds=self.lower_bounds_theta,
            upper_bounds=self.upper_bounds_theta,
        )

    @property
    def lower_bounds_theta(self) -> np.ndarray:
        return self._lower_bounds_theta

    @property
    def upper_bounds_theta(self) -> np.ndarray:
        return self._upper_bounds_theta

    @property
    def lower_bounds_x(self) -> np.ndarray:
        return self._lower_bounds_x

    @property
    def upper_bounds_x(self) -> np.ndarray:
        return self._upper_bounds_x

    @property
    def name(self) -> str:
        return "Gaussian white noise model"

    @property
    def function(self) -> ParametricFunction:
        return self._function<|MERGE_RESOLUTION|>--- conflicted
+++ resolved
@@ -9,27 +9,25 @@
 
 class GaussianNoiseModel(StatisticalModel):
     """Implementation of the statistical model induced by a function with white Gaussian noise
-    within the StatisticalModel interface
+    ...within the StatisticalModel interface
 
-    We specify a function f and a variance standard deviation sigma.
-    The statistical model at some experimental experiment x
+    We specify a function f and a variance standard deviation sigma. The statistical model at some experimental experiment x
     is then given by the normal distribution N(f(x),sigma^2).
     Accordingly, given an experiment x0 consisting of experimental experiment x_1,...,x_n, the corresponding
-    statistical model is then given by the multivariate normal distribution with mean vector (f(x))_{x in x0}
+    statistical model is then given by the multivariate normal distribution with mean vector (f(x))_{x \in x0}
     and covariance matrix diagonal matrix with all diagonal entries equal to sigma**2.
     """
 
     def __init__(
-        self,
-        function: ParametricFunction,
-        lower_bounds_theta: np.ndarray,
-        upper_bounds_theta: np.ndarray,
-        lower_bounds_x: np.ndarray,
-        upper_bounds_x: np.ndarray,
-        sigma: float = 1,
+            self,
+            function: ParametricFunction,
+            lower_bounds_theta: np.ndarray,
+            upper_bounds_theta: np.ndarray,
+            lower_bounds_x: np.ndarray,
+            upper_bounds_x: np.ndarray,
+            sigma: float = 1,
     ) -> None:
         """
-
         Parameters
         ----------
         function : ParametricFunction
@@ -38,7 +36,7 @@
             Standard deviation of the underlying white noise in each component (default is 1)
         """
         self._function = function
-        self._var = sigma**2
+        self._var = sigma ** 2
         self._lower_bounds_theta = lower_bounds_theta
         self._upper_bounds_theta = upper_bounds_theta
         self._lower_bounds_x = lower_bounds_x
@@ -53,35 +51,16 @@
         )
 
     def calculate_fisher_information(
-        self, theta: np.ndarray, i: int, j: int, x0: np.ndarray
+            self, theta: np.ndarray, i: int, j: int, x0: np.ndarray
     ):
-        return (
-            1
-            / self._var
-            * np.dot(
-                np.array(
-                    [
-                        self._function.partial_derivative(
-                            theta=theta, x=x_k, parameter_index=i
-                        )
-                        for x_k in x0
-                    ]
-                )
-                .flatten()
-                .T,
-                np.array(
-                    [
-                        self._function.partial_derivative(
-                            theta=theta, x=x_k, parameter_index=j
-                        )
-                        for x_k in x0
-                    ]
-                ).flatten(),
-            )
-        )
+        return (1 / self._var * np.dot(np.array(
+            [self._function.partial_derivative(theta=theta, x=x_k, parameter_index=i) for x_k in x0]).flatten().T,
+                                       np.array(
+                                           [self._function.partial_derivative(theta=theta, x=x_k, parameter_index=j) for
+                                            x_k in x0]).flatten()))
 
     def calculate_fisher_information_matrix(
-        self, x0: np.ndarray, theta: np.ndarray
+            self, x0: np.ndarray, theta: np.ndarray
     ) -> np.ndarray:
         k = len(theta)
         return np.array(
@@ -95,26 +74,17 @@
         )
 
     def calculate_log_likelihood(
-<<<<<<< HEAD
-            self, theta: np.ndarray, *args  # x0: np.ndarray, y: np.ndarray
+            self, theta: np.ndarray, x0: np.ndarray, y: np.ndarray,
     ) -> np.ndarray:
-        return np.sum(
-            (args[1] - np.array([self._function(theta=theta, x=x) for x in args[0]])) ** 2
-=======
-        self, x0: np.ndarray, y: np.ndarray, theta: np.ndarray
-    ) -> float:
-        return -np.sum(
-            (y - np.array([self._function(theta=theta, x=x) for x in x0])) ** 2
->>>>>>> f6a0d8bf
-        )
+        return np.sum((y - np.array([self._function(theta=theta, x=x) for x in x0])) ** 2)
 
     def calculate_likelihood(
-        self, x0: np.ndarray, y: np.ndarray, theta: np.ndarray
+            self, x0: np.ndarray, y: np.ndarray, theta: np.ndarray
     ) -> float:
-        return np.exp(self.calculate_log_likelihood(theta, x0, y))
+        return np.exp(self.calculate_log_likelihood(x0=x0, y=y, theta=theta))
 
     def calculate_partial_derivative_log_likelihood(
-        self, x0: np.ndarray, y: np.ndarray, theta: np.ndarray, parameter_index: int
+            self, x0: np.ndarray, y: np.ndarray, theta: np.ndarray, parameter_index: int
     ) -> np.ndarray:
         return -np.sum(
             (y - np.array([self._function(theta=theta, x=x) for x in x0]))
@@ -129,7 +99,7 @@
         )
 
     def calculate_maximum_likelihood_estimation(
-        self, x0: np.ndarray, y: np.ndarray, minimizer: Minimizer
+            self, x0: np.ndarray, y: np.ndarray, minimizer: Minimizer
     ) -> np.ndarray:
         return minimizer(
             function=self.calculate_log_likelihood,
@@ -156,8 +126,4 @@
 
     @property
     def name(self) -> str:
-        return "Gaussian white noise model"
-
-    @property
-    def function(self) -> ParametricFunction:
-        return self._function+        return "Gaussian white noise model"